package openai

import (
	"context"
	"encoding/json"
	"net/http"

	"github.com/devalexandre/agno-golang/agno/models"
	"github.com/devalexandre/agno-golang/agno/tools"
	"github.com/devalexandre/agno-golang/agno/tools/toolkit"
)

// CallOptions represents the options for making a request to the OpenAI API.
type CallOptions struct {
	Store               *bool                               `json:"store,omitempty"`                 // Output storage.
	ReasoningEffort     *string                             `json:"reasoning_effort,omitempty"`      // Reasoning effort.
	Metadata            map[string]interface{}              `json:"metadata,omitempty"`              // Additional metadata.
	FrequencyPenalty    *float32                            `json:"frequency_penalty,omitempty"`     // Frequency penalty.
	LogitBias           map[string]float32                  `json:"logit_bias,omitempty"`            // Token logit bias.
	Logprobs            *int                                `json:"logprobs,omitempty"`              // Maximum number of logprobs per token.
	TopLogprobs         *int                                `json:"top_logprobs,omitempty"`          // Maximum number of top logprobs per token.
	MaxTokens           *int                                `json:"max_tokens,omitempty"`            // Maximum number of tokens in the response.
	MaxCompletionTokens *int                                `json:"max_completion_tokens,omitempty"` // Maximum number of tokens in the completion.
	Modalities          []string                            `json:"modalities,omitempty"`            // Supported modalities.
	Audio               map[string]interface{}              `json:"audio,omitempty"`                 // Audio data.
	PresencePenalty     *float32                            `json:"presence_penalty,omitempty"`      // Presence penalty.
	ResponseFormat      interface{}                         `json:"response_format,omitempty"`       // Response format.
	Seed                *int                                `json:"seed,omitempty"`                  // Seed for reproducibility.
	Stop                interface{}                         `json:"stop,omitempty"`                  // Stop sequences.
	Stream              *bool                               `json:"stream,omitempty"`                // Indicates if the request is streaming.
	Temperature         *float32                            `json:"temperature,omitempty"`           // Response temperature.
	TopP                *float32                            `json:"top_p,omitempty"`                 // Top-P parameter.
	ExtraHeaders        http.Header                         `json:"-"`                               // Additional headers.
	ExtraQuery          map[string]string                   `json:"-"`                               // Additional query parameters.
	RequestParams       map[string]interface{}              `json:"request_params,omitempty"`        // Additional request parameters.
	StreamingFunc       func(context.Context, []byte) error `json:"-"`                               // Callback function for streaming.
	Tools               []tools.Tools                       `json:"tools,omitempty"`                 // Tools for function calls.
	ToolCall            []toolkit.Tool                      `json:"-"`                               // Tools for function calls.
}

func WithTools(tool []toolkit.Tool) Option {
	var _tools []tools.Tools
	for _, t := range tool {
		for methodName := range t.GetMethods() {
			toolConverted := tools.ConvertToTools(t, methodName)
			_tools = append(_tools, toolConverted)
		}
	}

	return func(o *CallOptions) {
		o.ToolCall = tool
		o.Tools = _tools
	}
}

// WithStreamingFunc adds a callback function for processing streaming chunks.
// Setting this option will make the request be performed in streaming mode.
func WithStreamingFunc(f func(context.Context, []byte) error) Option {
	return func(o *CallOptions) {
		o.StreamingFunc = f
		o.Stream = boolPtr(true)
	}
}

// DefaultCallOptions returns the default options for the request.
func DefaultCallOptions() *models.CallOptions {
	return &models.CallOptions{
<<<<<<< HEAD
		Temperature: floatPtr(0.7),
		//MaxTokens:        intPtr(100),
		TopP:             floatPtr(1.0),
		FrequencyPenalty: floatPtr(0.0),
		PresencePenalty:  floatPtr(0.0),
=======
		Temperature:         floatPtr(0.7),
		MaxTokens:           nil, // Default to no limit
		MaxCompletionTokens: nil, // Default to no limit
		TopP:                floatPtr(1.0),
		FrequencyPenalty:    floatPtr(0.0),
		PresencePenalty:     floatPtr(0.0),
>>>>>>> c4f04fba
	}
}

// Option is a function that modifies the options.
type Option func(*CallOptions)

// WithStore specifies if the output should be stored.
func WithStore(store bool) Option {
	return func(o *CallOptions) {
		o.Store = boolPtr(store)
	}
}

// WithReasoningEffort sets the reasoning effort.
func WithReasoningEffort(reasoningEffort string) Option {
	return func(o *CallOptions) {
		o.ReasoningEffort = strPtr(reasoningEffort)
	}
}

// WithMetadata sets the additional metadata.
func WithMetadata(metadata map[string]interface{}) Option {
	return func(o *CallOptions) {
		o.Metadata = metadata
	}
}

// WithFrequencyPenalty sets the frequency penalty.
func WithFrequencyPenalty(penalty float32) Option {
	return func(o *CallOptions) {
		o.FrequencyPenalty = floatPtr(penalty)
	}
}

// WithLogitBias sets the token logit bias.
func WithLogitBias(logitBias map[string]float32) Option {
	return func(o *CallOptions) {
		o.LogitBias = logitBias
	}
}

// WithLogprobs sets the maximum number of logprobs per token.
func WithLogprobs(logprobs int) Option {
	return func(o *CallOptions) {
		o.Logprobs = intPtr(logprobs)
	}
}

// WithTopLogprobs sets the maximum number of top logprobs per token.
func WithTopLogprobs(topLogprobs int) Option {
	return func(o *CallOptions) {
		o.TopLogprobs = intPtr(topLogprobs)
	}
}

// WithMaxTokens sets the maximum number of tokens in the response.
func WithMaxTokens(tokens int) Option {
	return func(o *CallOptions) {
		o.MaxTokens = intPtr(tokens)
	}
}

// WithMaxCompletionTokens sets the maximum number of tokens in the completion.
func WithMaxCompletionTokens(tokens int) Option {
	return func(o *CallOptions) {
		o.MaxCompletionTokens = intPtr(tokens)
	}
}

// WithModalities sets the supported modalities.
func WithModalities(modalities []string) Option {
	return func(o *CallOptions) {
		o.Modalities = modalities
	}
}

// WithAudio sets the audio data.
func WithAudio(audio map[string]interface{}) Option {
	return func(o *CallOptions) {
		o.Audio = audio
	}
}

// WithPresencePenalty sets the presence penalty.
func WithPresencePenalty(penalty float32) Option {
	return func(o *CallOptions) {
		o.PresencePenalty = floatPtr(penalty)
	}
}

// WithResponseFormat sets the response format.
func WithResponseFormat(format interface{}) Option {
	return func(o *CallOptions) {
		o.ResponseFormat = format
	}
}

// WithSeed sets the seed for reproducibility.
func WithSeed(seed int) Option {
	return func(o *CallOptions) {
		o.Seed = intPtr(seed)
	}
}

// WithStop sets the stop sequences.
func WithStop(stop interface{}) Option {
	return func(o *CallOptions) {
		o.Stop = stop
	}
}

// WithTemperature sets the response temperature.
func WithTemperature(temp float32) Option {
	return func(o *CallOptions) {
		o.Temperature = floatPtr(temp)
	}
}

// WithTopP sets the Top-P parameter.
func WithTopP(topP float32) Option {
	return func(o *CallOptions) {
		o.TopP = floatPtr(topP)
	}
}

// WithExtraHeaders sets additional headers.
func WithExtraHeaders(headers http.Header) Option {
	return func(o *CallOptions) {
		o.ExtraHeaders = headers
	}
}

// WithExtraQuery sets additional query parameters.
func WithExtraQuery(query map[string]string) Option {
	return func(o *CallOptions) {
		o.ExtraQuery = query
	}
}

// WithRequestParams sets additional request parameters.
func WithRequestParams(params map[string]interface{}) Option {
	return func(o *CallOptions) {
		o.RequestParams = params
	}
}

// Helper functions to create pointers for optional fields.
func boolPtr(b bool) *bool        { return &b }
func floatPtr(f float32) *float32 { return &f }
func intPtr(i int) *int           { return &i }
func strPtr(s string) *string     { return &s }

// MarshalJSON implements custom serialization for CallOptions.
func (o *CallOptions) MarshalJSON() ([]byte, error) {
	type Alias CallOptions
	return json.Marshal(&struct {
		*Alias
	}{
		Alias: (*Alias)(o),
	})
}<|MERGE_RESOLUTION|>--- conflicted
+++ resolved
@@ -65,20 +65,10 @@
 // DefaultCallOptions returns the default options for the request.
 func DefaultCallOptions() *models.CallOptions {
 	return &models.CallOptions{
-<<<<<<< HEAD
-		Temperature: floatPtr(0.7),
-		//MaxTokens:        intPtr(100),
+		Temperature:      floatPtr(0.7),
 		TopP:             floatPtr(1.0),
 		FrequencyPenalty: floatPtr(0.0),
 		PresencePenalty:  floatPtr(0.0),
-=======
-		Temperature:         floatPtr(0.7),
-		MaxTokens:           nil, // Default to no limit
-		MaxCompletionTokens: nil, // Default to no limit
-		TopP:                floatPtr(1.0),
-		FrequencyPenalty:    floatPtr(0.0),
-		PresencePenalty:     floatPtr(0.0),
->>>>>>> c4f04fba
 	}
 }
 
